--- conflicted
+++ resolved
@@ -3,11 +3,7 @@
   type: fabric
   default: true
   logging:
-<<<<<<< HEAD
-    spec: grpc=error:chaincode=debug:endorser=debug:debug
-=======
     spec: grpc=error:chaincode=debug:endorser=debug:info
->>>>>>> 17fbaae8
     format: '''%{color}%{time:2006-01-02 15:04:05.000 MST} [%{module}] %{shortfunc}
       -> %{level:.4s} %{id:03x}%{color:reset} %{message}'''
   organizations:
@@ -15,6 +11,14 @@
     name: OrdererOrg
     domain: example.com
     enable_node_organizational_units: true
+    ca:
+      hostname: ca
+  - id: Org1
+    msp_id: Org1MSP
+    name: Org1
+    domain: org1.example.com
+    enable_node_organizational_units: true
+    users: 1
     ca:
       hostname: ca
   - id: Org2
@@ -25,24 +29,16 @@
     users: 1
     ca:
       hostname: ca
-  - id: Org1
-    msp_id: Org1MSP
-    name: Org1
-    domain: org1.example.com
-    enable_node_organizational_units: true
-    users: 1
-    ca:
-      hostname: ca
   peers:
-  - name: org2_peer
-    organization: Org2
+  - name: org1_peer
+    organization: Org1
     type: FabricPeer
     channels:
     - name: testchannel
       anchor: true
     devmode: false
-  - name: org1_peer
-    organization: Org1
+  - name: org2_peer
+    organization: Org2
     type: FabricPeer
     channels:
     - name: testchannel
@@ -51,8 +47,8 @@
   consortiums:
   - name: SampleConsortium
     organizations:
+    - Org1
     - Org2
-    - Org1
   system_channel:
     name: systemchannel
     profile: OrgsOrdererGenesis
@@ -72,8 +68,8 @@
   - name: OrgsChannel
     consortium: SampleConsortium
     organizations:
+    - Org1
     - Org2
-    - Org1
     policies:
     - name: Readers
       type: ImplicitMeta
