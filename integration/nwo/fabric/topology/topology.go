--- conflicted
+++ resolved
@@ -38,11 +38,8 @@
 	FabTokenCCSupport bool                `yaml:"fabtokenccsupport,omitempty"`
 	GRPCLogging       bool                `yaml:"grpcLogging,omitempty"`
 	NodeOUs           bool                `yaml:"nodeous,omitempty"`
-<<<<<<< HEAD
 	FPC               bool                `yaml:"fpc,omitempty"`
-=======
 	Weaver            bool                `yaml:"weaver,omitempty"`
->>>>>>> 17fbaae8
 }
 
 func (c *Topology) Name() string {
@@ -346,7 +343,6 @@
 	c.ChaincodeMode = "dev"
 }
 
-<<<<<<< HEAD
 // EnableFPC enables FPC by adding the Enclave Registry Chaincode definition.
 // The ERCC is installed on all organizations and the endorsement policy is
 // set to the majority of the organization on which the chaincode
@@ -411,10 +407,10 @@
 	}
 
 	c.Chaincodes = append(c.Chaincodes, cc)
-=======
+}
+
 func (c *Topology) EnableWeaver() {
 	c.Weaver = true
->>>>>>> 17fbaae8
 }
 
 type fscOrg struct {
