--- conflicted
+++ resolved
@@ -92,21 +92,6 @@
 	q.Fields(append(q.fields, field)...)
 }
 
-<<<<<<< HEAD
-func (q *query) AddFieldUnique(field common.Field) {
-	if (len(q.fields) > 0) && (q.fields[0] == common.FieldName("*")) {
-		return
-	}
-	for _, n := range q.fields {
-		if n == field {
-			return
-		}
-	}
-	q.Fields(append(q.fields, field)...)
-}
-
-=======
->>>>>>> e0776375
 func (q *query) AddWhere(c cond.Condition) { q.Where(cond.And(q.where, c)) }
 
 func (q *query) AddOrderBy(os OrderBy) { q.OrderBy(append(q.orderBy, os)...) }
