--- conflicted
+++ resolved
@@ -471,19 +471,11 @@
 		return nil, fmt.Errorf("invalid input pagination: %+v", p)
 	}
 
-<<<<<<< HEAD
-	txStatusIterator, err := db.queryStatus(ctx, nil, p)
-	if err != nil {
-		return nil, err
-	}
-	return &driver.PageIterator[*driver.TxStatus]{Items: txStatusIterator, Pagination: p}, nil
-=======
 	txStatusIterator, err := db.queryStatus(nil, p)
 	if err != nil {
 		return nil, err
 	}
 	return pagination.NewPage(txStatusIterator, p)
->>>>>>> 2da03868
 }
 
 func (db *vaultReader) queryStatus(ctx context.Context, where cond.Condition, pagination driver.Pagination) (driver.TxStatusIterator, error) {
