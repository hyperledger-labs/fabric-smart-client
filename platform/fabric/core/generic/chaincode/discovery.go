/*
Copyright IBM Corp. All Rights Reserved.

SPDX-License-Identifier: Apache-2.0
*/

package chaincode

import (
	"context"
	"strings"
	"time"

	peer2 "github.com/hyperledger-labs/fabric-smart-client/platform/fabric/core/generic/peer"
	"github.com/hyperledger-labs/fabric-smart-client/platform/fabric/driver"
	"github.com/hyperledger-labs/fabric-smart-client/platform/view/view"
	discovery2 "github.com/hyperledger/fabric-protos-go/discovery"
	"github.com/hyperledger/fabric-protos-go/peer"
	"github.com/hyperledger/fabric/common/util"
	discovery "github.com/hyperledger/fabric/discovery/client"
	"github.com/pkg/errors"
)

const (
	defaultTimeout = time.Second * 10
)

type Discovery struct {
	chaincode *Chaincode

	FilterByMSPIDs      []string
	ImplicitCollections []string
	QueryForPeers       bool

	DefaultTTL time.Duration
}

func NewDiscovery(chaincode *Chaincode) *Discovery {
	// set key to the concatenation of chaincode name and version
	return &Discovery{
		chaincode:  chaincode,
		DefaultTTL: 5 * time.Minute,
	}
}

func (d *Discovery) Call() ([]driver.DiscoveredPeer, error) {
	if d.QueryForPeers {
		return d.GetPeers()
	}
	return d.GetEndorsers()
}

func (d *Discovery) GetEndorsers() ([]driver.DiscoveredPeer, error) {
	response, err := d.Response()

	// extract endorsers
	cr := response.ForChannel(d.chaincode.channel.Name())
	var endorsers discovery.Endorsers
	switch {
	case len(d.ImplicitCollections) > 0:
		for _, collection := range d.ImplicitCollections {
			discoveredEndorsers, err := cr.Endorsers(
				ccCall(d.chaincode.name),
				&byMSPIDs{mspIDs: []string{collection}},
			)
			if err != nil {
				return nil, errors.WithMessage(err, "failed to get endorsers")
			}
			endorsers = append(endorsers, discoveredEndorsers...)
		}
	default:
		endorsers, err = cr.Endorsers(
			ccCall(d.chaincode.name),
			&byMSPIDs{mspIDs: d.FilterByMSPIDs},
		)
	}
	if err != nil {
		return nil, errors.WithMessagef(err, "failed getting endorsers for [%s:%s:%s]", d.chaincode.network.Name(), d.chaincode.channel.Name(), d.chaincode.name)
	}

	// prepare result
	configResult, err := cr.Config()
	if err != nil {
		return nil, errors.WithMessagef(err, "failed getting config for [%s:%s:%s]", d.chaincode.network.Name(), d.chaincode.channel.Name(), d.chaincode.name)
	}
	return d.toDiscoveredPeers(configResult, endorsers)
}

func (d *Discovery) GetPeers() ([]driver.DiscoveredPeer, error) {
	response, err := d.Response()
	if err != nil {
		return nil, errors.WithMessagef(err, "failed to get discovery response")
	}

	// extract peers
	cr := response.ForChannel(d.chaincode.channel.Name())
	var peers []*discovery.Peer
	peers, err = cr.Peers(ccCall(d.chaincode.name)...)
	if err != nil {
		return nil, errors.WithMessagef(err, "failed getting peers for [%s:%s:%s]", d.chaincode.network.Name(), d.chaincode.channel.Name(), d.chaincode.name)
	}

	// filter
	switch {
	case len(d.ImplicitCollections) > 0:
		for _, collection := range d.ImplicitCollections {
			peers = (&byMSPIDs{mspIDs: []string{collection}}).Filter(peers)
		}
	default:
		peers = (&byMSPIDs{mspIDs: d.FilterByMSPIDs}).Filter(peers)
	}

	// prepare result
	configResult, err := cr.Config()
	if err != nil {
		return nil, errors.WithMessagef(err, "failed getting config for [%s:%s:%s]", d.chaincode.network.Name(), d.chaincode.channel.Name(), d.chaincode.name)
	}
	return d.toDiscoveredPeers(configResult, peers)
}

func (d *Discovery) Response() (discovery.Response, error) {
	var sb strings.Builder
	sb.WriteString(d.chaincode.network.Name())
	sb.WriteString(d.chaincode.channel.Name())
	sb.WriteString(d.chaincode.name)
	for _, mspiD := range d.FilterByMSPIDs {
		sb.WriteString(mspiD)
	}
	if d.QueryForPeers {
		sb.WriteString("QueryForPeers")
	}
	key := sb.String()

	var response discovery.Response

	// Do we have a response already?
	d.chaincode.discoveryResultsCacheLock.RLock()
	responseBoxed, err := d.chaincode.discoveryResultsCache.Get(key)
	if responseBoxed != nil && err == nil {
		d.chaincode.discoveryResultsCacheLock.RUnlock()
		return responseBoxed.(discovery.Response), nil
	}
	d.chaincode.discoveryResultsCacheLock.RUnlock()

	d.chaincode.discoveryResultsCacheLock.Lock()
	defer d.chaincode.discoveryResultsCacheLock.Unlock()

	responseBoxed, err = d.chaincode.discoveryResultsCache.Get(key)
	if responseBoxed != nil && err == nil {
		return responseBoxed.(discovery.Response), nil
	}

	// fetch the response
	if d.QueryForPeers {
		response, err = d.queryPeers()
	} else {
		response, err = d.queryEndorsers()
	}
	if err != nil {
		return nil, errors.WithMessage(err, "failed to send discovery request")
	}

	// cache response
	if err := d.chaincode.discoveryResultsCache.SetWithTTL(key, response, d.DefaultTTL); err != nil {
		logger.Warnf("failed to set discovery results in cache: %s", err)
	}

	// done
	return response, nil
}

func (d *Discovery) WithForQuery() driver.ChaincodeDiscover {
	d.QueryForPeers = true
	return d
}

func (d *Discovery) WithFilterByMSPIDs(mspIDs ...string) driver.ChaincodeDiscover {
	d.FilterByMSPIDs = mspIDs
	return d
}

func (d *Discovery) WithImplicitCollections(mspIDs ...string) driver.ChaincodeDiscover {
	d.ImplicitCollections = mspIDs
	return d
}

func (d *Discovery) queryPeers() (discovery.Response, error) {
	// New discovery request for:
	// - peers and
	// - config,
	req := discovery.NewRequest().OfChannel(d.chaincode.channel.Name()).AddPeersQuery(
		&discovery2.ChaincodeCall{Name: d.chaincode.name},
	)
	req = req.AddConfigQuery()
	return d.query(req)
}

func (d *Discovery) queryEndorsers() (discovery.Response, error) {
	// New discovery request for:
	// - endorsers and
	// - config,
	req, err := discovery.NewRequest().OfChannel(d.chaincode.channel.Name()).AddEndorsersQuery(
		&peer.ChaincodeInterest{Chaincodes: []*peer.ChaincodeCall{{Name: d.chaincode.name}}},
	)
	if err != nil {
		return nil, errors.Wrap(err, "failed creating request")
	}
	req = req.AddConfigQuery()
	return d.query(req)
}

func (d *Discovery) query(req *discovery.Request) (discovery.Response, error) {
	var peerClients []peer2.Client
	defer func() {
		for _, pCli := range peerClients {
			pCli.Close()
		}
	}()
	pc, err := d.chaincode.channel.NewPeerClientForAddress(*d.chaincode.network.PickPeer())
	if err != nil {
		return nil, err
	}
	peerClients = append(peerClients, pc)

	signer := d.chaincode.network.LocalMembership().DefaultSigningIdentity()
	signerRaw, err := signer.Serialize()
	if err != nil {
		return nil, err
	}
	var ClientTLSCertHash []byte
	if len(pc.Certificate().Certificate) != 0 {
		ClientTLSCertHash = util.ComputeSHA256(pc.Certificate().Certificate[0])
	}
	req.Authentication = &discovery2.AuthInfo{
		ClientIdentity:    signerRaw,
		ClientTlsCertHash: ClientTLSCertHash,
	}
	timeout, cancel := context.WithTimeout(context.Background(), defaultTimeout)
	defer cancel()
	cl, err := pc.DiscoveryClient()
	if err != nil {
		return nil, errors.Wrap(err, "failed creating discovery client")
	}
	response, err := cl.Send(timeout, req, &discovery2.AuthInfo{
		ClientIdentity:    signerRaw,
		ClientTlsCertHash: ClientTLSCertHash,
	})
	if err != nil {
		return nil, errors.WithMessage(err, "failed requesting endorsers")
	}

	return response, nil
}

<<<<<<< HEAD
func ccCall(ccNames ...string) []*peer.ChaincodeCall {
	var call []*peer.ChaincodeCall
=======
func (d *Discovery) toDiscoveredPeers(configResult *discovery2.ConfigResult, endorsers []*discovery.Peer) ([]driver.DiscoveredPeer, error) {
	var discoveredEndorsers []driver.DiscoveredPeer
	for _, peer := range endorsers {
		// extract peer info
		if peer.AliveMessage == nil {
			continue
		}
		aliveMsg := peer.AliveMessage.GetAliveMsg()
		if aliveMsg == nil {
			continue
		}
		member := aliveMsg.Membership
		if member == nil {
			logger.Debugf("no membership info in alive message for peer [%s:%s]", peer.MSPID, view.Identity(peer.Identity).String())
			continue
		}

		var tlsRootCerts [][]byte
		if mspInfo, ok := configResult.GetMsps()[peer.MSPID]; ok {
			tlsRootCerts = append(tlsRootCerts, mspInfo.GetTlsRootCerts()...)
			tlsRootCerts = append(tlsRootCerts, mspInfo.GetTlsIntermediateCerts()...)
		}
		discoveredEndorsers = append(discoveredEndorsers, driver.DiscoveredPeer{
			Identity:     peer.Identity,
			MSPID:        peer.MSPID,
			Endpoint:     member.Endpoint,
			TLSRootCerts: tlsRootCerts,
		})
	}

	return discoveredEndorsers, nil
}

func (d *Discovery) ChaincodeVersion() (string, error) {
	response, err := d.Response()
	if err != nil {
		return "", errors.Wrapf(err, "unable to discover channel information for chaincode [%s] on channel [%s]", d.chaincode.name, d.chaincode.channel.Name())
	}
	endorsers, err := response.ForChannel(d.chaincode.channel.Name()).Endorsers([]*discovery2.ChaincodeCall{{
		Name: d.chaincode.name,
	}}, &noFilter{})
	if err != nil {
		return "", errors.Wrapf(err, "failed to get endorsers for chaincode [%s] on channel [%s]", d.chaincode.name, d.chaincode.channel.Name())
	}
	if len(endorsers) == 0 {
		return "", errors.Errorf("no endorsers found for chaincode [%s] on channel [%s]", d.chaincode.name, d.chaincode.channel.Name())
	}
	stateInfoMessage := endorsers[0].StateInfoMessage
	if stateInfoMessage == nil {
		return "", errors.Errorf("no state info message found for chaincode [%s] on channel [%s]", d.chaincode.name, d.chaincode.channel.Name())
	}
	stateInfo := stateInfoMessage.GetStateInfo()
	if stateInfo == nil {
		return "", errors.Errorf("no state info found for chaincode [%s] on channel [%s]", d.chaincode.name, d.chaincode.channel.Name())
	}
	properties := stateInfo.GetProperties()
	if properties == nil {
		return "", errors.Errorf("no properties found for chaincode [%s] on channel [%s]", d.chaincode.name, d.chaincode.channel.Name())
	}
	chaincodes := properties.Chaincodes
	if len(chaincodes) == 0 {
		return "", errors.Errorf("no chaincode info found for chaincode [%s] on channel [%s]", d.chaincode.name, d.chaincode.channel.Name())
	}
	for _, chaincode := range chaincodes {
		if chaincode.Name == d.chaincode.name {
			return chaincode.Version, nil
		}
	}
	return "", errors.Errorf("chaincode [%s] not found", d.chaincode.name)
}

func ccCall(ccNames ...string) []*discovery2.ChaincodeCall {
	var call []*discovery2.ChaincodeCall
>>>>>>> 304cd36e
	for _, ccName := range ccNames {
		call = append(call, &peer.ChaincodeCall{
			Name: ccName,
		})
	}
	return call
}

type byMSPIDs struct {
	mspIDs []string
}

func (f *byMSPIDs) Filter(endorsers discovery.Endorsers) discovery.Endorsers {
	if len(f.mspIDs) == 0 {
		return endorsers
	}

	var filteredEndorsers discovery.Endorsers
	for _, endorser := range endorsers {
		endorserMSPID := endorser.MSPID
		found := false
		for _, mspID := range f.mspIDs {
			if mspID == endorserMSPID {
				found = true
				break
			}
		}
		if !found {
			continue
		}
		filteredEndorsers = append(filteredEndorsers, endorser)
	}
	return filteredEndorsers
}

type noFilter struct{}

func (f *noFilter) Filter(endorsers discovery.Endorsers) discovery.Endorsers {
	return endorsers
}<|MERGE_RESOLUTION|>--- conflicted
+++ resolved
@@ -189,7 +189,7 @@
 	// - peers and
 	// - config,
 	req := discovery.NewRequest().OfChannel(d.chaincode.channel.Name()).AddPeersQuery(
-		&discovery2.ChaincodeCall{Name: d.chaincode.name},
+		&peer.ChaincodeCall{Name: d.chaincode.name},
 	)
 	req = req.AddConfigQuery()
 	return d.query(req)
@@ -252,10 +252,6 @@
 	return response, nil
 }
 
-<<<<<<< HEAD
-func ccCall(ccNames ...string) []*peer.ChaincodeCall {
-	var call []*peer.ChaincodeCall
-=======
 func (d *Discovery) toDiscoveredPeers(configResult *discovery2.ConfigResult, endorsers []*discovery.Peer) ([]driver.DiscoveredPeer, error) {
 	var discoveredEndorsers []driver.DiscoveredPeer
 	for _, peer := range endorsers {
@@ -294,7 +290,7 @@
 	if err != nil {
 		return "", errors.Wrapf(err, "unable to discover channel information for chaincode [%s] on channel [%s]", d.chaincode.name, d.chaincode.channel.Name())
 	}
-	endorsers, err := response.ForChannel(d.chaincode.channel.Name()).Endorsers([]*discovery2.ChaincodeCall{{
+	endorsers, err := response.ForChannel(d.chaincode.channel.Name()).Endorsers([]*peer.ChaincodeCall{{
 		Name: d.chaincode.name,
 	}}, &noFilter{})
 	if err != nil {
@@ -327,9 +323,8 @@
 	return "", errors.Errorf("chaincode [%s] not found", d.chaincode.name)
 }
 
-func ccCall(ccNames ...string) []*discovery2.ChaincodeCall {
-	var call []*discovery2.ChaincodeCall
->>>>>>> 304cd36e
+func ccCall(ccNames ...string) []*peer.ChaincodeCall {
+	var call []*peer.ChaincodeCall
 	for _, ccName := range ccNames {
 		call = append(call, &peer.ChaincodeCall{
 			Name: ccName,
