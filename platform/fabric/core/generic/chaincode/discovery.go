--- conflicted
+++ resolved
@@ -252,7 +252,6 @@
 	return response, nil
 }
 
-<<<<<<< HEAD
 func (d *Discovery) toDiscoveredPeers(configResult *discovery2.ConfigResult, endorsers []*discovery.Peer) ([]driver.DiscoveredPeer, error) {
 	var discoveredEndorsers []driver.DiscoveredPeer
 	for _, peer := range endorsers {
@@ -326,10 +325,6 @@
 
 func ccCall(ccNames ...string) []*discovery2.ChaincodeCall {
 	var call []*discovery2.ChaincodeCall
-=======
-func ccCall(ccNames ...string) []*peer.ChaincodeCall {
-	var call []*peer.ChaincodeCall
->>>>>>> 75fc5041
 	for _, ccName := range ccNames {
 		call = append(call, &peer.ChaincodeCall{
 			Name: ccName,
