/*
Copyright IBM Corp. All Rights Reserved.

SPDX-License-Identifier: Apache-2.0
*/

package chaincode

import (
	"context"
	"encoding/base64"
	"fmt"
	"strconv"
	"strings"
	"sync"

	peer2 "github.com/hyperledger-labs/fabric-smart-client/platform/fabric/core/generic/peer"
	"github.com/hyperledger-labs/fabric-smart-client/platform/fabric/core/generic/transaction"
	"github.com/hyperledger-labs/fabric-smart-client/platform/fabric/driver"
	view2 "github.com/hyperledger-labs/fabric-smart-client/platform/view"
	"github.com/hyperledger-labs/fabric-smart-client/platform/view/services/grpc"
	"github.com/hyperledger-labs/fabric-smart-client/platform/view/view"
	pcommon "github.com/hyperledger/fabric-protos-go/common"
	pb "github.com/hyperledger/fabric-protos-go/peer"
	"github.com/hyperledger/fabric/protoutil"
	"github.com/pkg/errors"
	"go.uber.org/zap/zapcore"
)

type Invoke struct {
	Chaincode                      *Chaincode
	ServiceProvider                view2.ServiceProvider
	Network                        Network
	Channel                        Channel
	TxID                           driver.TxID
	SignerIdentity                 view.Identity
	ChaincodePath                  string
	ChaincodeName                  string
	ChaincodeVersion               string
	TransientMap                   map[string][]byte
	Endorsers                      []view.Identity
	EndorsersMSPIDs                []string
	ImplicitCollectionMSPIDs       []string
	EndorsersFromMyOrg             bool
	EndorsersByConnConfig          []*grpc.ConnectionConfig
	DiscoveredEndorsersByEndpoints []string
	Function                       string
	Args                           []interface{}
}

func NewInvoke(chaincode *Chaincode, function string, args ...interface{}) *Invoke {
	return &Invoke{
		Chaincode:       chaincode,
		ServiceProvider: chaincode.sp,
		Network:         chaincode.network,
		Channel:         chaincode.channel,
		ChaincodeName:   chaincode.name,
		Function:        function,
		Args:            args,
	}
}

func (i *Invoke) Endorse() (driver.Envelope, error) {
	_, prop, responses, signer, err := i.prepare()
	if err != nil {
		return nil, err
	}

	proposalResp := responses[0]
	if proposalResp == nil {
		return nil, errors.New("error during query: received nil proposal response")
	}

	// assemble a signed transaction (it's an Envelope message)
	env, err := protoutil.CreateSignedTx(prop, signer, responses...)
	if err != nil {
		return nil, errors.WithMessage(err, "could not assemble transaction")
	}

	return transaction.NewEnvelopeFromEnv(env)
}

func (i *Invoke) Query() ([]byte, error) {
	_, _, responses, _, err := i.prepare()
	if err != nil {
		return nil, err
	}
	proposalResp := responses[0]
	if proposalResp == nil {
		return nil, errors.New("error during query: received nil proposal response")
	}
	if proposalResp.Endorsement == nil {
		return nil, errors.Errorf("endorsement failure during query. response: %v", proposalResp.Response)
	}
	return proposalResp.Response.Payload, nil
}

func (i *Invoke) Submit() (string, []byte, error) {
	txid, prop, responses, signer, err := i.prepare()
	if err != nil {
		return "", nil, err
	}

	proposalResp := responses[0]
	if proposalResp == nil {
		return "", nil, errors.New("error during query: received nil proposal response")
	}

	// assemble a signed transaction (it's an Envelope message)
	env, err := protoutil.CreateSignedTx(prop, signer, responses...)
	if err != nil {
		return txid, proposalResp.Response.Payload, errors.WithMessage(err, "could not assemble transaction")
	}

	// Broadcast envelope and wait for finality
	err = i.broadcast(txid, env)
	if err != nil {
		return "", nil, err
	}

	return txid, proposalResp.Response.Payload, nil
}

func (i *Invoke) WithTransientEntry(k string, v interface{}) driver.ChaincodeInvocation {
	if i.TransientMap == nil {
		i.TransientMap = map[string][]byte{}
	}
	b, err := i.toBytes(v)
	if err != nil {
		panic(err)
	}
	i.TransientMap[k] = b
	return i
}

func (i *Invoke) WithEndorsers(ids ...view.Identity) driver.ChaincodeInvocation {
	i.Endorsers = ids
	return i
}

func (i *Invoke) WithEndorsersByMSPIDs(mspIDs ...string) driver.ChaincodeInvocation {
	i.EndorsersMSPIDs = mspIDs
	return i
}

func (i *Invoke) WithEndorsersFromMyOrg() driver.ChaincodeInvocation {
	i.EndorsersFromMyOrg = true
	return i
}

// WithDiscoveredEndorsersByEndpoints sets the endpoints to be used to filter the result of
// discovery. Discovery is used to identify the chaincode's endorsers, if not set otherwise.
func (i *Invoke) WithDiscoveredEndorsersByEndpoints(endpoints ...string) driver.ChaincodeInvocation {
	i.DiscoveredEndorsersByEndpoints = endpoints
	return i
}

func (i *Invoke) WithSignerIdentity(id view.Identity) driver.ChaincodeInvocation {
	i.SignerIdentity = id
	return i
}

func (i *Invoke) WithEndorsersByConnConfig(ccs ...*grpc.ConnectionConfig) driver.ChaincodeInvocation {
	i.EndorsersByConnConfig = ccs
	return i
}

func (i *Invoke) WithImplicitCollections(mspIDs ...string) driver.ChaincodeInvocation {
	i.ImplicitCollectionMSPIDs = mspIDs
	return i
}

func (i *Invoke) WithTxID(id driver.TxID) driver.ChaincodeInvocation {
	i.TxID = id
	return i
}

func (i *Invoke) prepare() (string, *pb.Proposal, []*pb.ProposalResponse, driver.SigningIdentity, error) {
	// TODO: improve by providing grpc connection pool
	var peerClients []peer2.Client
	defer func() {
		for _, pCli := range peerClients {
			pCli.Close()
		}
	}()

	if i.SignerIdentity.IsNone() {
		return "", nil, nil, nil, errors.Errorf("no invoker specified")
	}
	if len(i.ChaincodeName) == 0 {
		return "", nil, nil, nil, errors.Errorf("no chaincode specified")
	}

	// load endorser clients
	var endorserClients []pb.EndorserClient
	var discoveredPeers []driver.DiscoveredPeer
	switch {
	case len(i.EndorsersByConnConfig) != 0:
		// get a peer client for each connection config
		for _, config := range i.EndorsersByConnConfig {
			peerClient, err := i.Channel.NewPeerClientForAddress(*config)
			if err != nil {
				return "", nil, nil, nil, err
			}
			peerClients = append(peerClients, peerClient)
		}
	case len(i.Endorsers) == 0:
		if i.EndorsersFromMyOrg && len(i.EndorsersMSPIDs) == 0 {
			// retrieve invoker's MSP-ID
			invokerMSPID, err := i.Channel.MSPManager().DeserializeIdentity(i.SignerIdentity)
			if err != nil {
				return "", nil, nil, nil, errors.WithMessagef(err, "failed to deserializer the invoker identity")
			}
			i.EndorsersMSPIDs = []string{invokerMSPID.GetMSPIdentifier()}
		}

		// discover
		var err error
		discovery := NewDiscovery(
			i.Chaincode,
		).WithFilterByMSPIDs(
			i.EndorsersMSPIDs...,
		).WithImplicitCollections(i.ImplicitCollectionMSPIDs...)
		peers, err := discovery.Call()
		if err != nil {
			return "", nil, nil, nil, err
		}
		if len(i.DiscoveredEndorsersByEndpoints) != 0 {
			for _, peer := range peers {
				for _, endpoint := range i.DiscoveredEndorsersByEndpoints {
					if peer.Endpoint == endpoint {
						// append
						discoveredPeers = append(discoveredPeers, peer)
						break
					}
				}
			}
		} else {
			discoveredPeers = peers
		}
	case len(i.Endorsers) != 0:
		// nothing to do here
	default:
		return "", nil, nil, nil, errors.New("no rule set to find the endorsers")
	}

	// get a peer client for all passed endorser identities
	for _, endorser := range i.Endorsers {
		peerClient, err := i.Channel.NewPeerClientForIdentity(endorser)
		if err != nil {
			return "", nil, nil, nil, err
		}
		peerClients = append(peerClients, peerClient)
	}
	// get a peer client for all discovered peers
	for _, peer := range discoveredPeers {
		peerClient, err := i.Channel.NewPeerClientForAddress(grpc.ConnectionConfig{
			Address:          peer.Endpoint,
			TLSEnabled:       i.Network.Config().TLSEnabled(),
			TLSRootCertBytes: peer.TLSRootCerts,
		})
		if err != nil {
			return "", nil, nil, nil, errors.WithMessagef(err, "error getting endorser client for %s", peer.Endpoint)
		}
		peerClients = append(peerClients, peerClient)
	}

	// get endorser clients
	for _, client := range peerClients {
		endorserClient, err := client.Endorser()
		if err != nil {
			return "", nil, nil, nil, errors.WithMessagef(err, "error getting endorser client for %s", client.Address())
		}
		endorserClients = append(endorserClients, endorserClient)
	}
	if len(endorserClients) == 0 {
		return "", nil, nil, nil, errors.New("no endorser clients retrieved with the current filters")
	}

	// load signer
	signer, err := i.Network.SignerService().GetSigningIdentity(i.SignerIdentity)
	if err != nil {
		return "", nil, nil, nil, err
	}

	// prepare proposal
	signedProp, prop, txid, err := i.prepareProposal(signer)
	if err != nil {
		return "", nil, nil, nil, err
	}

	// collect responses
	responses, err := i.collectResponses(endorserClients, signedProp)
	if err != nil {
		return "", nil, nil, nil, errors.Wrapf(err, "failed collecting proposal responses")
	}

	if len(responses) == 0 {
		// this should only happen if some new code has introduced a bug
		return "", nil, nil, nil, errors.New("no proposal responses received - this might indicate a bug")
	}

	return txid, prop, responses, signer, nil
}

func (i *Invoke) prepareProposal(signer SerializableSigner) (*pb.SignedProposal, *pb.Proposal, string, error) {
	spec, err := i.getChaincodeSpec()
	if err != nil {
		return nil, nil, "", err
	}
	invocation := &pb.ChaincodeInvocationSpec{ChaincodeSpec: spec}

	creator, err := signer.Serialize()
	if err != nil {
		return nil, nil, "", errors.WithMessage(err, "error serializing identity")
	}
	funcName := "invoke"
	prop, txid, err := i.createChaincodeProposalWithTxIDAndTransient(
		pcommon.HeaderType_ENDORSER_TRANSACTION,
		i.Channel.Name(),
		invocation,
		creator,
		i.TransientMap)
	if err != nil {
		return nil, nil, "", errors.WithMessagef(err, "error creating proposal for %s", funcName)
	}
	signedProp, err := protoutil.GetSignedProposal(prop, signer)
	if err != nil {
		return nil, nil, "", errors.WithMessagef(err, "error creating signed proposal for %s", funcName)
	}

	return signedProp, prop, txid, nil
}

// createChaincodeProposalWithTxIDAndTransient creates a proposal from given
// input. It returns the proposal and the transaction id associated with the
// proposal
func (i *Invoke) createChaincodeProposalWithTxIDAndTransient(typ pcommon.HeaderType, channelID string, cis *pb.ChaincodeInvocationSpec, creator []byte, transientMap map[string][]byte) (*pb.Proposal, string, error) {
	var nonce []byte
	var txid string

	if len(i.TxID.Creator) == 0 {
		i.TxID.Creator = creator
	}
	if len(i.TxID.Nonce) == 0 {
		if logger.IsEnabledFor(zapcore.DebugLevel) {
			logger.Debugf("generate nonce and tx-id for [%s,%s]", view.Identity(i.TxID.Creator).String(), base64.StdEncoding.EncodeToString(nonce))
		}
		txid = transaction.ComputeTxID(&i.TxID)
		nonce = i.TxID.Nonce
	} else {
		nonce = i.TxID.Nonce
		txid = transaction.ComputeTxID(&i.TxID)
		if logger.IsEnabledFor(zapcore.DebugLevel) {
			logger.Debugf("no need to generate nonce and tx-id [%s,%s]", base64.StdEncoding.EncodeToString(nonce), txid)
		}
	}

	if logger.IsEnabledFor(zapcore.DebugLevel) {
		logger.Debugf("create chaincode proposal with tx id [%s], nonce [%s]", txid, base64.StdEncoding.EncodeToString(nonce))
	}

	return protoutil.CreateChaincodeProposalWithTxIDNonceAndTransient(txid, typ, channelID, cis, nonce, creator, transientMap)
}

// collectResponses sends a signed proposal to a set of peers, and gathers all the responses.
func (i *Invoke) collectResponses(endorserClients []pb.EndorserClient, signedProposal *pb.SignedProposal) ([]*pb.ProposalResponse, error) {
	responsesCh := make(chan *pb.ProposalResponse, len(endorserClients))
	errorCh := make(chan error, len(endorserClients))
	wg := sync.WaitGroup{}
	for _, endorser := range endorserClients {
		wg.Add(1)
		go func(endorser pb.EndorserClient) {
			defer wg.Done()
			proposalResp, err := endorser.ProcessProposal(context.Background(), signedProposal)
			if err != nil {
				errorCh <- err
				return
			}
			responsesCh <- proposalResp
		}(endorser)
	}
	wg.Wait()
	close(responsesCh)
	close(errorCh)
	for err := range errorCh {
		return nil, err
	}
	var responses []*pb.ProposalResponse
	for response := range responsesCh {
		responses = append(responses, response)
	}
	return responses, nil
}

// getChaincodeSpec get chaincode spec from the fsccli cmd parameters
func (i *Invoke) getChaincodeSpec() (*pb.ChaincodeSpec, error) {
	// prepare args
	args, err := i.prepareArgs()
	if err != nil {
		return nil, err
	}

	// Build the spec
	input := &pb.ChaincodeInput{
		Args:        args,
		Decorations: nil,
		IsInit:      false,
	}
	chaincodeLang := "golang"
	chaincodeLang = strings.ToUpper(chaincodeLang)
	spec := &pb.ChaincodeSpec{
		Type:        pb.ChaincodeSpec_Type(pb.ChaincodeSpec_Type_value[chaincodeLang]),
		ChaincodeId: &pb.ChaincodeID{Path: i.ChaincodePath, Name: i.ChaincodeName, Version: i.ChaincodeVersion},
		Input:       input,
	}
	return spec, nil
}

func (i *Invoke) prepareArgs() ([][]byte, error) {
	var args [][]byte
	args = append(args, []byte(i.Function))
	for _, arg := range i.Args {
		b, err := i.toBytes(arg)
		if err != nil {
			return nil, err
		}
		args = append(args, b)
	}
	return args, nil
}

func (i *Invoke) toBytes(arg interface{}) ([]byte, error) {
	switch v := arg.(type) {
	case []byte:
		return v, nil
	case string:
		return []byte(v), nil
	case int:
		return []byte(strconv.Itoa(v)), nil
	case int64:
		return []byte(strconv.FormatInt(v, 10)), nil
	case uint64:
		return []byte(strconv.FormatUint(v, 10)), nil
	default:
		return nil, errors.Errorf("arg type [%T] not recognized.", v)
	}
}

func (i *Invoke) broadcast(txID string, env *pcommon.Envelope) error {
	fmt.Println("Broadcast------")
	if err := i.Network.Broadcast(env); err != nil {
		return err
	}
<<<<<<< HEAD
	fmt.Println("Final------")
	return i.Channel.IsFinal(txID)
=======
	return i.Channel.IsFinal(context.Background(), txID)
>>>>>>> 3ba694ca
}<|MERGE_RESOLUTION|>--- conflicted
+++ resolved
@@ -9,7 +9,6 @@
 import (
 	"context"
 	"encoding/base64"
-	"fmt"
 	"strconv"
 	"strings"
 	"sync"
@@ -448,14 +447,8 @@
 }
 
 func (i *Invoke) broadcast(txID string, env *pcommon.Envelope) error {
-	fmt.Println("Broadcast------")
 	if err := i.Network.Broadcast(env); err != nil {
 		return err
 	}
-<<<<<<< HEAD
-	fmt.Println("Final------")
-	return i.Channel.IsFinal(txID)
-=======
 	return i.Channel.IsFinal(context.Background(), txID)
->>>>>>> 3ba694ca
 }