/*
Copyright IBM Corp. All Rights Reserved.

SPDX-License-Identifier: Apache-2.0
*/

package generic

import (
	"io/ioutil"
	"sync"
	"time"

	"github.com/hyperledger-labs/fabric-smart-client/pkg/utils/proto"
	"github.com/hyperledger-labs/fabric-smart-client/platform/fabric/core/generic/committer"
	config2 "github.com/hyperledger-labs/fabric-smart-client/platform/fabric/core/generic/config"
	delivery2 "github.com/hyperledger-labs/fabric-smart-client/platform/fabric/core/generic/delivery"
	finality2 "github.com/hyperledger-labs/fabric-smart-client/platform/fabric/core/generic/finality"
	peer2 "github.com/hyperledger-labs/fabric-smart-client/platform/fabric/core/generic/peer"
	common2 "github.com/hyperledger-labs/fabric-smart-client/platform/fabric/core/generic/peer/common"
	"github.com/hyperledger-labs/fabric-smart-client/platform/fabric/core/generic/transaction"
	"github.com/hyperledger-labs/fabric-smart-client/platform/fabric/core/generic/vault"
	"github.com/hyperledger-labs/fabric-smart-client/platform/fabric/driver"
	view2 "github.com/hyperledger-labs/fabric-smart-client/platform/view"
	api2 "github.com/hyperledger-labs/fabric-smart-client/platform/view/driver"
	"github.com/hyperledger-labs/fabric-smart-client/platform/view/services/events"
	"github.com/hyperledger-labs/fabric-smart-client/platform/view/services/grpc"
	"github.com/hyperledger-labs/fabric-smart-client/platform/view/services/hash"
	"github.com/hyperledger-labs/fabric-smart-client/platform/view/services/tracing"
	"github.com/hyperledger-labs/fabric-smart-client/platform/view/view"
	"github.com/hyperledger/fabric-protos-go/common"
	"github.com/hyperledger/fabric-protos-go/peer"
	"github.com/hyperledger/fabric/common/channelconfig"
	discovery "github.com/hyperledger/fabric/discovery/client"
	"github.com/hyperledger/fabric/protoutil"
	"github.com/pkg/errors"
)

var (
	waitForEventTimeout = 300 * time.Second
	finalityWaitTimeout = 20 * time.Second
)

// These are function names from Invoke first parameter
const (
	GetBlockByNumber   string = "GetBlockByNumber"
	GetTransactionByID string = "GetTransactionByID"
	GetBlockByTxID     string = "GetBlockByTxID"
)

type channel struct {
	sp                 view2.ServiceProvider
	config             *config2.Config
	network            *network
	name               string
	finality           driver.Finality
	vault              *vault.Vault
	processNamespaces  []string
	externalCommitter  *committer.ExternalCommitter
	envelopeService    driver.EnvelopeService
	transactionService driver.EndorserTransactionService
	metadataService    driver.MetadataService
	eventsSubscriber   events.Subscriber
	eventsPublisher    events.Publisher
	driver.TXIDStore

	// applyLock is used to serialize calls to CommitConfig and bundle update processing.
	applyLock sync.Mutex
	// lock is used to serialize access to resources
	lock sync.RWMutex
	// resources is used to acquire configuration bundle resources.
	resources channelconfig.Resources

	chaincodesLock sync.RWMutex
	chaincodes     map[string]driver.Chaincode

	connCache common2.CachingEndorserPool

	// subscribers
	subscribers *events.Subscribers
}

func newChannel(network *network, name string, quiet bool) (*channel, error) {
	sp := network.sp
	// Vault
	v, txIDStore, err := NewVault(sp, network.config, name)
	if err != nil {
		return nil, err
	}

	// Fabric finality
	fabricFinality, err := finality2.NewFabricFinality(
		name,
		network,
		hash.GetHasher(sp),
		finalityWaitTimeout,
	)
	if err != nil {
		return nil, err
	}

	// Committers
	externalCommitter, err := committer.GetExternalCommitter(name, sp, v)
	if err != nil {
		return nil, err
	}

<<<<<<< HEAD
	committerInst, err := committer.New(name, network, fabricFinality, waitForEventTimeout, quiet, tracing.Get(sp), network.sp)
=======
	committerInst, err := committer.New(name, network, fabricFinality, waitForEventTimeout, quiet, tracing.Get(sp), &network.sp)
>>>>>>> 3ba694ca
	if err != nil {
		return nil, err
	}

	// Delivery
	deliveryService, err := delivery2.New(
		network.ctx,
		name,
		sp,
		network,
		func(block *common.Block) (bool, error) {
			if err := committerInst.Commit(block); err != nil {
				return true, err
			}
			return false, nil
		},
		txIDStore,
		waitForEventTimeout,
	)
	if err != nil {
		return nil, err
	}

	// Finality
	fs, err := finality2.NewService(sp, network, name, committerInst)
	if err != nil {
		return nil, err
	}
	// Events
	eventsPublisher, err := events.GetPublisher(sp)
	if err != nil {
		return nil, errors.Wrap(err, "failed to get event publisher")
	}
	eventsSubscriber, err := events.GetSubscriber(sp)
	if err != nil {
		return nil, errors.Wrap(err, "failed to get event subscriber")
	}

	c := &channel{
		name:               name,
		config:             network.config,
		network:            network,
		vault:              v,
		sp:                 sp,
		finality:           fs,
		externalCommitter:  externalCommitter,
		TXIDStore:          txIDStore,
		envelopeService:    transaction.NewEnvelopeService(sp, network.Name(), name),
		transactionService: transaction.NewEndorseTransactionService(sp, network.Name(), name),
		metadataService:    transaction.NewMetadataService(sp, network.Name(), name),
		chaincodes:         map[string]driver.Chaincode{},
		eventsPublisher:    eventsPublisher,
		eventsSubscriber:   eventsSubscriber,
		subscribers:        events.NewSubscribers(),
	}
	if err := c.init(); err != nil {
		return nil, errors.WithMessagef(err, "failed initializing channel [%s]", name)
	}

	deliveryService.Start()

	return c, nil
}

func (c *channel) Name() string {
	return c.name
}

func (c *channel) GetTLSRootCert(endorser view.Identity) ([][]byte, error) {
	return c.network.GetTLSRootCert(endorser)
}

func (c *channel) NewPeerClientForIdentity(peer view.Identity) (peer2.Client, error) {
	logger.Debugf("NewPeerClientForIdentity [%s]", peer)
	return c.connCache.NewPeerClientForIdentity(peer)
}

func (c *channel) NewPeerClientForAddress(cc grpc.ConnectionConfig) (peer2.Client, error) {
	logger.Debugf("NewPeerClientForAddress [%v]", cc)
	return c.connCache.NewPeerClientForAddress(cc)
}

func (c *channel) IsValid(identity view.Identity) error {
	id, err := c.MSPManager().DeserializeIdentity(identity)
	if err != nil {
		return errors.Wrapf(err, "failed deserializing identity [%s]", identity.String())
	}

	return id.Validate()
}

func (c *channel) GetVerifier(identity view.Identity) (api2.Verifier, error) {
	id, err := c.MSPManager().DeserializeIdentity(identity)
	if err != nil {
		return nil, errors.Wrapf(err, "failed deserializing identity [%s]", identity.String())
	}
	return id, nil
}

func (c *channel) GetClientConfig(tlsRootCerts [][]byte) (*grpc.ClientConfig, string, error) {
	override := c.config.TLSServerHostOverride()
	clientConfig := &grpc.ClientConfig{}
	clientConfig.Timeout = c.config.ClientConnTimeout()
	if clientConfig.Timeout == time.Duration(0) {
		clientConfig.Timeout = grpc.DefaultConnectionTimeout
	}

	secOpts := grpc.SecureOptions{
		UseTLS:            c.config.TLSEnabled(),
		RequireClientCert: c.config.TLSClientAuthRequired(),
	}

	if secOpts.RequireClientCert {
		keyPEM, err := ioutil.ReadFile(c.config.TLSClientKeyFile())
		if err != nil {
			return nil, "", errors.WithMessage(err, "unable to load fabric.tls.clientKey.file")
		}
		secOpts.Key = keyPEM
		certPEM, err := ioutil.ReadFile(c.config.TLSClientCertFile())
		if err != nil {
			return nil, "", errors.WithMessage(err, "unable to load fabric.tls.clientCert.file")
		}
		secOpts.Certificate = certPEM
	}
	clientConfig.SecOpts = secOpts

	if clientConfig.SecOpts.UseTLS {
		if len(tlsRootCerts) == 0 {
			return nil, "", errors.New("tls root cert file must be set")
		}
		clientConfig.SecOpts.ServerRootCAs = tlsRootCerts
	}

	clientConfig.KaOpts = grpc.KeepaliveOptions{
		ClientInterval:    c.config.KeepAliveClientInterval(),
		ClientTimeout:     c.config.KeepAliveClientTimeout(),
		ServerInterval:    c.config.KeepAliveServerInterval(),
		ServerTimeout:     c.config.KeepAliveServerTimeout(),
		ServerMinInterval: c.config.KeepAliveServerMinInterval(),
	}

	return clientConfig, override, nil
}

func (c *channel) GetTransactionByID(txID string) (driver.ProcessedTransaction, error) {
	raw, err := c.Chaincode("qscc").NewInvocation(GetTransactionByID, c.name, txID).WithSignerIdentity(
		c.network.LocalMembership().DefaultIdentity(),
	).WithEndorsersByConnConfig(c.network.PickPeer()).Query()
	if err != nil {
		return nil, err
	}

	logger.Debugf("got transaction by id [%s] of len [%d]", txID, len(raw))

	pt := &peer.ProcessedTransaction{}
	err = proto.Unmarshal(raw, pt)
	if err != nil {
		return nil, err
	}
	return newProcessedTransaction(pt)
}

func (c *channel) GetBlockNumberByTxID(txID string) (uint64, error) {
	res, err := c.Chaincode("qscc").NewInvocation(GetBlockByTxID, c.name, txID).WithSignerIdentity(
		c.network.LocalMembership().DefaultIdentity(),
	).WithEndorsersByConnConfig(c.network.PickPeer()).Query()
	if err != nil {
		return 0, err
	}

	block := &common.Block{}
	err = proto.Unmarshal(res, block)
	if err != nil {
		return 0, err
	}
	return block.Header.Number, nil
}

func (c *channel) Close() error {
	return c.vault.Close()
}

func (c *channel) init() error {
	if err := c.ReloadConfigTransactions(); err != nil {
		return errors.WithMessagef(err, "failed reloading config transactions")
	}
	c.connCache = common2.CachingEndorserPool{
		Cache:       map[string]peer2.Client{},
		ConnCreator: &connCreator{ch: c},
		Signer:      c.DefaultSigner(),
	}
	return nil
}

func (c *channel) DefaultSigner() discovery.Signer {
	return c.network.LocalMembership().DefaultSigningIdentity().Sign
}

func newPeerClientForClientConfig(signer discovery.Signer, address, override string, clientConfig grpc.ClientConfig) (*common2.PeerClient, error) {
	gClient, err := grpc.NewGRPCClient(clientConfig)
	if err != nil {
		return nil, errors.WithMessage(err, "failed to create Client from config")
	}
	pClient := &common2.PeerClient{
		Signer: signer,
		CommonClient: common2.CommonClient{
			Client:  gClient,
			Address: address,
			Sn:      override,
		},
	}
	return pClient, nil
}

type processedTransaction struct {
	vc  int32
	ue  *transaction.UnpackedEnvelope
	env []byte
}

func newProcessedTransactionFromEnvelope(env *common.Envelope) (*processedTransaction, error) {
	ue, err := transaction.UnpackEnvelope(env)
	if err != nil {
		return nil, err
	}
	return &processedTransaction{ue: ue}, nil
}

func newProcessedTransactionFromEnvelopeRaw(env []byte) (*processedTransaction, error) {
	ue, err := transaction.UnpackEnvelopeFromBytes(env)
	if err != nil {
		return nil, err
	}
	return &processedTransaction{ue: ue, env: env}, nil
}

func newProcessedTransaction(pt *peer.ProcessedTransaction) (*processedTransaction, error) {
	ue, err := transaction.UnpackEnvelope(pt.TransactionEnvelope)
	if err != nil {
		return nil, err
	}
	env, err := protoutil.Marshal(pt.TransactionEnvelope)
	if err != nil {
		return nil, err
	}
	return &processedTransaction{vc: pt.ValidationCode, ue: ue, env: env}, nil
}

func (p *processedTransaction) TxID() string {
	return p.ue.TxID
}

func (p *processedTransaction) Results() []byte {
	return p.ue.Results
}

func (p *processedTransaction) IsValid() bool {
	return p.vc == int32(peer.TxValidationCode_VALID)
}

func (p *processedTransaction) Envelope() []byte {
	return p.env
}

func (p *processedTransaction) ValidationCode() int32 {
	return p.vc
}

type connCreator struct {
	ch *channel
}

func (c *connCreator) NewPeerClientForAddress(cc grpc.ConnectionConfig) (peer2.Client, error) {
	logger.Debugf("Creating new peer client for address [%s]", cc.Address)
	var certs [][]byte
	if cc.TLSEnabled {
		switch {
		case len(cc.TLSRootCertFile) != 0:
			logger.Debugf("Loading TLSRootCert from file [%s]", cc.TLSRootCertFile)
			caPEM, err := ioutil.ReadFile(cc.TLSRootCertFile)
			if err != nil {
				logger.Error("unable to load TLS cert from %s", cc.TLSRootCertFile)
				return nil, errors.WithMessagef(err, "unable to load TLS cert from %s", cc.TLSRootCertFile)
			}
			certs = append(certs, caPEM)
		case len(cc.TLSRootCertBytes) != 0:
			logger.Debugf("Loading TLSRootCert from passed bytes [%s[", cc.TLSRootCertBytes)
			certs = cc.TLSRootCertBytes
		default:
			return nil, errors.New("missing TLSRootCertFile in client config")
		}
	}

	clientConfig, override, err := c.ch.GetClientConfig(certs)
	if err != nil {
		return nil, err
	}

	if len(cc.ServerNameOverride) != 0 {
		override = cc.ServerNameOverride
	}

	return newPeerClientForClientConfig(
		c.ch.DefaultSigner(),
		cc.Address,
		override,
		*clientConfig,
	)
}

func (c *connCreator) NewPeerClientForIdentity(peer view.Identity) (peer2.Client, error) {
	logger.Debugf("Creating new peer client for [%s]", peer)
	addresses, err := view2.GetEndpointService(c.ch.sp).Endpoint(peer)
	if err != nil {
		return nil, err
	}
	tlsRootCerts, err := c.ch.GetTLSRootCert(peer)
	if err != nil {
		return nil, err
	}
	if addresses[view2.ListenPort] == "" {
		return nil, errors.New("peer address must be set")
	}

	clientConfig, override, err := c.ch.GetClientConfig(tlsRootCerts)
	if err != nil {
		return nil, err
	}

	return newPeerClientForClientConfig(
		c.ch.DefaultSigner(),
		addresses[view2.ListenPort],
		override,
		*clientConfig,
	)
}<|MERGE_RESOLUTION|>--- conflicted
+++ resolved
@@ -105,11 +105,7 @@
 		return nil, err
 	}
 
-<<<<<<< HEAD
-	committerInst, err := committer.New(name, network, fabricFinality, waitForEventTimeout, quiet, tracing.Get(sp), network.sp)
-=======
 	committerInst, err := committer.New(name, network, fabricFinality, waitForEventTimeout, quiet, tracing.Get(sp), &network.sp)
->>>>>>> 3ba694ca
 	if err != nil {
 		return nil, err
 	}
