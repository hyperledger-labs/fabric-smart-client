/*
Copyright IBM Corp. All Rights Reserved.

SPDX-License-Identifier: Apache-2.0
*/

package committer

import (
	"context"
	"fmt"
	"runtime/debug"
	"sync"
	"time"

<<<<<<< HEAD
	"github.com/hyperledger/fabric/protoutil"

	"go.uber.org/zap/zapcore"

	"github.com/hyperledger/fabric-protos-go/common"
	"github.com/pkg/errors"

	"github.com/hyperledger-labs/fabric-smart-client/platform/view"

	"github.com/hyperledger-labs/fabric-smart-client/platform/view/services/events"
	"github.com/hyperledger-labs/fabric-smart-client/platform/view/services/flogging"

=======
>>>>>>> 3ba694ca
	"github.com/hyperledger-labs/fabric-smart-client/platform/fabric/driver"
	"github.com/hyperledger-labs/fabric-smart-client/platform/view"
	"github.com/hyperledger-labs/fabric-smart-client/platform/view/services/events"
	"github.com/hyperledger-labs/fabric-smart-client/platform/view/services/flogging"
	"github.com/hyperledger-labs/fabric-smart-client/platform/view/services/grpc"
	"github.com/hyperledger/fabric-protos-go/common"
	"github.com/hyperledger/fabric/protoutil"
	"github.com/pkg/errors"
	"go.uber.org/zap/zapcore"
)

const (
	ConfigTXPrefix = "configtx_"
)

var logger = flogging.MustGetLogger("fabric-sdk.committer")

type Metrics interface {
	EmitKey(val float32, event ...string)
}

type Finality interface {
	IsFinal(txID string, address string) error
}

type Network interface {
	Committer(channel string) (driver.Committer, error)
	PickPeer() *grpc.ConnectionConfig
	Ledger(channel string) (driver.Ledger, error)
}

type committer struct {
	channel             string
	network             Network
	finality            Finality
	waitForEventTimeout time.Duration
	metrics             Metrics

	quietNotifier bool

	listeners       map[string][]chan TxEvent
	mutex           sync.Mutex
	pollingTimeout  time.Duration
<<<<<<< HEAD
	serviceProvider view.ServiceProvider
}

func New(channel string, network Network, finality Finality, waitForEventTimeout time.Duration, quiet bool, metrics Metrics, sp view.ServiceProvider) (*committer, error) {
=======
	serviceProvider *view.ServiceProvider
}

func New(channel string, network Network, finality Finality, waitForEventTimeout time.Duration, quiet bool, metrics Metrics, sp *view.ServiceProvider) (*committer, error) {
>>>>>>> 3ba694ca
	if len(channel) == 0 {
		panic("expected a channel, got empty string")
	}

	d := &committer{
		channel:             channel,
		network:             network,
		waitForEventTimeout: waitForEventTimeout,
		quietNotifier:       quiet,
		listeners:           map[string][]chan TxEvent{},
		mutex:               sync.Mutex{},
		finality:            finality,
		pollingTimeout:      100 * time.Millisecond,
		metrics:             metrics,
		serviceProvider:     sp,
	}
	return d, nil
}

// Commit commits the transactions in the block passed as argument
func (c *committer) Commit(block *common.Block) error {

	for i, tx := range block.Data.Data {
		env, err := protoutil.UnmarshalEnvelope(tx)

		if err != nil {
			logger.Errorf("Error getting tx from block: %s", err)
			return err
		}
		payl, err := protoutil.UnmarshalPayload(env.Payload)
		if err != nil {
			logger.Errorf("[%s] unmarshal payload failed: %s", c.channel, err)
			return err
		}

		chdr, err := protoutil.UnmarshalChannelHeader(payl.Header.ChannelHeader)
		if err != nil {
			logger.Errorf("[%s] unmarshal channel header failed: %s", c.channel, err)
			return err
		}

		var event TxEvent

		c.metrics.EmitKey(0, "committer", "start", "Commit", chdr.TxId)
		switch common.HeaderType(chdr.Type) {
		case common.HeaderType_CONFIG:
			if logger.IsEnabledFor(zapcore.DebugLevel) {
				logger.Debugf("[%s] Config transaction received: %s", c.channel, chdr.TxId)
			}
			c.handleConfig(block, i, env)
		case common.HeaderType_ENDORSER_TRANSACTION:
			if logger.IsEnabledFor(zapcore.DebugLevel) {
				logger.Debugf("[%s] Endorser transaction received: %s", c.channel, chdr.TxId)
			}
			if len(block.Metadata.Metadata) < int(common.BlockMetadataIndex_TRANSACTIONS_FILTER) {
				return errors.Errorf("block metadata lacks transaction filter")
			}
			c.handleEndorserTransaction(block, i, &event, env, chdr)
		default:
			if logger.IsEnabledFor(zapcore.DebugLevel) {
				logger.Debugf("[%s] Received unhandled transaction type: %s", c.channel, chdr.Type)
			}
		}
		c.metrics.EmitKey(0, "committer", "end", "Commit", chdr.TxId)

		c.notify(event)

		if logger.IsEnabledFor(zapcore.DebugLevel) {
			logger.Debugf("commit transaction [%s] in filteredBlock [%d]", chdr.TxId, block.Header.Number)
		}
	}
	return nil
}

// IsFinal takes in input a transaction id and waits for its confirmation
// with the respect to the passed context that can be used to set a deadline
// for the waiting time.
func (c *committer) IsFinal(ctx context.Context, txID string) error {
	c.metrics.EmitKey(0, "committer", "start", "IsFinal", txID)
	defer c.metrics.EmitKey(0, "committer", "end", "IsFinal", txID)

	if logger.IsEnabledFor(zapcore.DebugLevel) {
		logger.Debugf("Is [%s] final?", txID)
	}

	committer, err := c.network.Committer(c.channel)
	if err != nil {
		return err
	}

	for iter := 0; iter < 3; iter++ {
		vd, deps, err := committer.Status(txID)
		if err == nil {
			switch vd {
			case driver.Valid:
				if logger.IsEnabledFor(zapcore.DebugLevel) {
					logger.Debugf("Tx [%s] is valid", txID)
				}
				return nil
			case driver.Invalid:
				if logger.IsEnabledFor(zapcore.DebugLevel) {
					logger.Debugf("Tx [%s] is not valid", txID)
				}
				return errors.Errorf("transaction [%s] is not valid", txID)
			case driver.Busy:
				if logger.IsEnabledFor(zapcore.DebugLevel) {
					logger.Debugf("Tx [%s] is known with deps [%v]", txID, deps)
				}
				if len(deps) != 0 {
					for _, id := range deps {
						if logger.IsEnabledFor(zapcore.DebugLevel) {
							logger.Debugf("Check finality of dependant transaction [%s]", id)
						}
						err := c.IsFinal(ctx, id)
						if err != nil {
							logger.Errorf("Check finality of dependant transaction [%s], failed [%s]", id, err)
							return err
						}
					}
					return nil
				}
			case driver.HasDependencies:
				if logger.IsEnabledFor(zapcore.DebugLevel) {
					logger.Debugf("Tx [%s] is unknown with deps [%v]", txID, deps)
				}
				if len(deps) != 0 {
					for _, id := range deps {
						if logger.IsEnabledFor(zapcore.DebugLevel) {
							logger.Debugf("Check finality of dependant transaction [%s]", id)
						}
						err := c.IsFinal(ctx, id)
						if err != nil {
							logger.Errorf("Check finality of dependant transaction [%s], failed [%s]", id, err)
							return err
						}
					}
					return nil
				}
				return c.finality.IsFinal(txID, c.network.PickPeer().Address)
			case driver.Unknown:
				if iter >= 2 {
					if logger.IsEnabledFor(zapcore.DebugLevel) {
						logger.Debugf("Tx [%s] is unknown with no deps, remote check [%d][%s]", txID, iter, debug.Stack())
					}
					err := c.finality.IsFinal(txID, c.network.PickPeer().Address)
					if err == nil {
						return nil
					}

					if vd, _, err2 := committer.Status(txID); err2 == nil && vd == driver.Unknown {
						return err
					}
					continue
				}
				if logger.IsEnabledFor(zapcore.DebugLevel) {
					logger.Debugf("Tx [%s] is unknown with no deps, wait a bit and retry [%d]", txID, iter)
				}
				time.Sleep(100 * time.Millisecond)
			default:
				panic(fmt.Sprintf("invalid status code, got %c", vd))
			}
		} else {
			logger.Errorf("Is [%s] final? Failed getting transaction status from vault", txID)
			return errors.WithMessagef(err, "failed getting transaction status from vault [%s]", txID)
		}
	}

	// Listen to the event
	return c.listenTo(ctx, txID, c.waitForEventTimeout)
}

func (c *committer) addListener(txid string, ch chan TxEvent) {
	c.mutex.Lock()
	defer c.mutex.Unlock()

	ls, ok := c.listeners[txid]
	if !ok {
		ls = []chan TxEvent{}
		c.listeners[txid] = ls
	}
	ls = append(ls, ch)
	c.listeners[txid] = ls
}

func (c *committer) deleteListener(txid string, ch chan TxEvent) {
	c.mutex.Lock()
	defer c.mutex.Unlock()

	ls, ok := c.listeners[txid]
	if !ok {
		return
	}
	for i, l := range ls {
		if l == ch {
			ls = append(ls[:i], ls[i+1:]...)
			c.listeners[txid] = ls
			return
		}
	}
}

func (c *committer) notify(event TxEvent) {
	c.mutex.Lock()
	defer c.mutex.Unlock()

	if event.Err != nil && !c.quietNotifier {
		logger.Warningf("An error occurred for tx [%s], event: [%v]", event.Txid, event)
	}

	listeners := c.listeners[event.Txid]
	if logger.IsEnabledFor(zapcore.DebugLevel) {
		logger.Debugf("Notify the finality of [%s] to [%d] listeners, event: [%v]", event.Txid, len(listeners), event)
	}
	for _, listener := range listeners {
		listener <- event
	}

	for _, txid := range event.DependantTxIDs {
		listeners := c.listeners[txid]
		if logger.IsEnabledFor(zapcore.DebugLevel) {
			logger.Debugf("Notify the finality of [%s] (dependant) to [%d] listeners, event: [%v]", txid, len(listeners), event)
		}
		for _, listener := range listeners {
			listener <- event
		}
	}
}

func (c *committer) notifyChaincodeListeners(event *ChaincodeEvent) error {
<<<<<<< HEAD
	publisher, err := events.GetPublisher(c.serviceProvider)
	if err != nil {
		return errors.Wrap(err, "failed to get event publisher")
=======
	publisher, err := events.GetPublisher(*c.serviceProvider)
	if err != nil {
		logger.Errorf("Failed to get event publisher %s", err)
		return err
>>>>>>> 3ba694ca
	}
	publisher.Publish(event)
	return nil
}

<<<<<<< HEAD
func (c *committer) listenTo(txid string, timeout time.Duration) error {
=======
func (c *committer) listenTo(ctx context.Context, txid string, timeout time.Duration) error {
>>>>>>> 3ba694ca
	c.metrics.EmitKey(0, "committer", "start", "listenTo", txid)
	defer c.metrics.EmitKey(0, "committer", "end", "listenTo", txid)

	if logger.IsEnabledFor(zapcore.DebugLevel) {
		logger.Debugf("Listen to finality of [%s]", txid)
	}

	// notice that adding the listener can happen after the event we are looking for has already happened
	// therefore we need to check more often before the timeout happens
	ch := make(chan TxEvent, 100)
	c.addListener(txid, ch)
	defer c.deleteListener(txid, ch)

	committer, err := c.network.Committer(c.channel)
	if err != nil {
		return err
	}
	iterations := int(timeout.Milliseconds() / c.pollingTimeout.Milliseconds())
	if iterations == 0 {
		iterations = 1
	}
	for i := 0; i < iterations; i++ {
		timeout := time.NewTimer(c.pollingTimeout)

		stop := false
		select {
		case <-ctx.Done():
			timeout.Stop()
			stop = true
		case event := <-ch:
			if logger.IsEnabledFor(zapcore.DebugLevel) {
				logger.Debugf("Got an answer to finality of [%s]: [%s]", txid, event.Err)
			}
			timeout.Stop()
			return event.Err
		case <-timeout.C:
			timeout.Stop()
			if logger.IsEnabledFor(zapcore.DebugLevel) {
				logger.Debugf("Got a timeout for finality of [%s], check the status", txid)
			}
			vd, _, err := committer.Status(txid)
			if err == nil {
				switch vd {
				case driver.Valid:
					if logger.IsEnabledFor(zapcore.DebugLevel) {
						logger.Debugf("Listen to finality of [%s]. VALID", txid)
					}
					return nil
				case driver.Invalid:
					if logger.IsEnabledFor(zapcore.DebugLevel) {
						logger.Debugf("Listen to finality of [%s]. NOT VALID", txid)
					}
					return errors.Errorf("transaction [%s] is not valid", txid)
				}
			}
			if logger.IsEnabledFor(zapcore.DebugLevel) {
				logger.Debugf("Is [%s] final? not available yet, wait [err:%s, vc:%d]", txid, err, vd)
			}
		}
		if stop {
			break
		}
	}
	if logger.IsEnabledFor(zapcore.DebugLevel) {
		logger.Debugf("Is [%s] final? Failed to listen to transaction for timeout", txid)
	}
	return errors.Errorf("failed to listen to transaction [%s] for timeout", txid)
}<|MERGE_RESOLUTION|>--- conflicted
+++ resolved
@@ -13,21 +13,6 @@
 	"sync"
 	"time"
 
-<<<<<<< HEAD
-	"github.com/hyperledger/fabric/protoutil"
-
-	"go.uber.org/zap/zapcore"
-
-	"github.com/hyperledger/fabric-protos-go/common"
-	"github.com/pkg/errors"
-
-	"github.com/hyperledger-labs/fabric-smart-client/platform/view"
-
-	"github.com/hyperledger-labs/fabric-smart-client/platform/view/services/events"
-	"github.com/hyperledger-labs/fabric-smart-client/platform/view/services/flogging"
-
-=======
->>>>>>> 3ba694ca
 	"github.com/hyperledger-labs/fabric-smart-client/platform/fabric/driver"
 	"github.com/hyperledger-labs/fabric-smart-client/platform/view"
 	"github.com/hyperledger-labs/fabric-smart-client/platform/view/services/events"
@@ -71,17 +56,10 @@
 	listeners       map[string][]chan TxEvent
 	mutex           sync.Mutex
 	pollingTimeout  time.Duration
-<<<<<<< HEAD
-	serviceProvider view.ServiceProvider
-}
-
-func New(channel string, network Network, finality Finality, waitForEventTimeout time.Duration, quiet bool, metrics Metrics, sp view.ServiceProvider) (*committer, error) {
-=======
 	serviceProvider *view.ServiceProvider
 }
 
 func New(channel string, network Network, finality Finality, waitForEventTimeout time.Duration, quiet bool, metrics Metrics, sp *view.ServiceProvider) (*committer, error) {
->>>>>>> 3ba694ca
 	if len(channel) == 0 {
 		panic("expected a channel, got empty string")
 	}
@@ -103,10 +81,9 @@
 
 // Commit commits the transactions in the block passed as argument
 func (c *committer) Commit(block *common.Block) error {
-
 	for i, tx := range block.Data.Data {
+
 		env, err := protoutil.UnmarshalEnvelope(tx)
-
 		if err != nil {
 			logger.Errorf("Error getting tx from block: %s", err)
 			return err
@@ -116,7 +93,6 @@
 			logger.Errorf("[%s] unmarshal payload failed: %s", c.channel, err)
 			return err
 		}
-
 		chdr, err := protoutil.UnmarshalChannelHeader(payl.Header.ChannelHeader)
 		if err != nil {
 			logger.Errorf("[%s] unmarshal channel header failed: %s", c.channel, err)
@@ -153,6 +129,7 @@
 			logger.Debugf("commit transaction [%s] in filteredBlock [%d]", chdr.TxId, block.Header.Number)
 		}
 	}
+
 	return nil
 }
 
@@ -311,26 +288,16 @@
 }
 
 func (c *committer) notifyChaincodeListeners(event *ChaincodeEvent) error {
-<<<<<<< HEAD
-	publisher, err := events.GetPublisher(c.serviceProvider)
-	if err != nil {
-		return errors.Wrap(err, "failed to get event publisher")
-=======
 	publisher, err := events.GetPublisher(*c.serviceProvider)
 	if err != nil {
 		logger.Errorf("Failed to get event publisher %s", err)
 		return err
->>>>>>> 3ba694ca
 	}
 	publisher.Publish(event)
 	return nil
 }
 
-<<<<<<< HEAD
-func (c *committer) listenTo(txid string, timeout time.Duration) error {
-=======
 func (c *committer) listenTo(ctx context.Context, txid string, timeout time.Duration) error {
->>>>>>> 3ba694ca
 	c.metrics.EmitKey(0, "committer", "start", "listenTo", txid)
 	defer c.metrics.EmitKey(0, "committer", "end", "listenTo", txid)
 
