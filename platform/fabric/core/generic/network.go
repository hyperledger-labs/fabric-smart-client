/*
Copyright IBM Corp. All Rights Reserved.

SPDX-License-Identifier: Apache-2.0
*/

package generic

import (
	"math/rand"
	"sync"

	"golang.org/x/net/context"

	config2 "github.com/hyperledger-labs/fabric-smart-client/platform/fabric/core/generic/config"
	"github.com/hyperledger-labs/fabric-smart-client/platform/fabric/core/generic/metrics"
	"github.com/hyperledger-labs/fabric-smart-client/platform/fabric/core/generic/ordering"
	"github.com/hyperledger-labs/fabric-smart-client/platform/fabric/core/generic/rwset"
	"github.com/hyperledger-labs/fabric-smart-client/platform/fabric/core/generic/transaction"
	"github.com/hyperledger-labs/fabric-smart-client/platform/fabric/driver"
	view2 "github.com/hyperledger-labs/fabric-smart-client/platform/view"
	"github.com/hyperledger-labs/fabric-smart-client/platform/view/services/flogging"
	"github.com/hyperledger-labs/fabric-smart-client/platform/view/services/grpc"
	"github.com/pkg/errors"
)

var logger = flogging.MustGetLogger("fabric-sdk.core")

type NewChannelFunc = func(network driver.FabricNetworkService, name string, quiet bool) (driver.Channel, error)

type Network struct {
	SP   view2.ServiceProvider
	name string

	config *config2.Config

	localMembership    driver.LocalMembership
	idProvider         driver.IdentityProvider
	processorManager   driver.ProcessorManager
	transactionManager driver.TransactionManager
	sigService         driver.SignerService

	orderers           []*grpc.ConnectionConfig
	configuredOrderers int
	peers              map[driver.PeerFunctionType][]*grpc.ConnectionConfig
	defaultChannel     string
	channelConfigs     []*config2.Channel

<<<<<<< HEAD
=======
	Metrics      *metrics.Metrics
>>>>>>> 25dca85d
	Ordering     driver.Ordering
	NewChannel   NewChannelFunc
	ChannelMap   map[string]driver.Channel
	ChannelMutex sync.RWMutex
}

<<<<<<< HEAD
func NewNetwork(sp view2.ServiceProvider, name string, config *config2.Config, idProvider driver.IdentityProvider, localMembership driver.LocalMembership, sigService driver.SignerService, newChannel NewChannelFunc) (*Network, error) {
=======
func NewNetwork(
	sp view2.ServiceProvider,
	name string,
	config *config2.Config,
	idProvider driver.IdentityProvider,
	localMembership driver.LocalMembership,
	sigService driver.SignerService,
	metrics *metrics.Metrics,
	newChannel NewChannelFunc,
) (*Network, error) {
>>>>>>> 25dca85d
	return &Network{
		SP:              sp,
		name:            name,
		config:          config,
		ChannelMap:      map[string]driver.Channel{},
		localMembership: localMembership,
		idProvider:      idProvider,
		sigService:      sigService,
<<<<<<< HEAD
=======
		Metrics:         metrics,
>>>>>>> 25dca85d
		NewChannel:      newChannel,
	}, nil
}

func (f *Network) Name() string {
	return f.name
}

func (f *Network) DefaultChannel() string {
	return f.defaultChannel
}

func (f *Network) Channels() []string {
	var chs []string
	for _, c := range f.channelConfigs {
		chs = append(chs, c.Name)
	}
	return chs
}

func (f *Network) Orderers() []*grpc.ConnectionConfig {
	return f.orderers
}

func (f *Network) PickOrderer() *grpc.ConnectionConfig {
	if len(f.orderers) == 0 {
		return nil
	}
	return f.orderers[rand.Intn(len(f.orderers))]
}

func (f *Network) Peers() []*grpc.ConnectionConfig {
	var peers []*grpc.ConnectionConfig
	for _, configs := range f.peers {
		peers = append(peers, configs...)
	}
	return peers
}

func (f *Network) PickPeer(ft driver.PeerFunctionType) *grpc.ConnectionConfig {
	source, ok := f.peers[ft]
	if !ok {
		source = f.peers[driver.PeerForAnything]
	}
	return source[rand.Intn(len(source))]
}

func (f *Network) Channel(name string) (driver.Channel, error) {
	logger.Debugf("Getting Channel [%s]", name)

	if len(name) == 0 {
		name = f.DefaultChannel()
		logger.Debugf("Resorting to default Channel [%s]", name)
	}

	chanQuiet := false
	for _, chanDef := range f.channelConfigs {
		if chanDef.Name == name {
			chanQuiet = chanDef.Quiet
			break
		}
	}

	// first check the cache
	f.ChannelMutex.RLock()
	ch, ok := f.ChannelMap[name]
	f.ChannelMutex.RUnlock()
	if ok {
		logger.Debugf("Returning Channel for [%s]", name)
		return ch, nil
	}

	// create Channel and store in cache
	f.ChannelMutex.Lock()
	defer f.ChannelMutex.Unlock()

	ch, ok = f.ChannelMap[name]
	if !ok {
		logger.Debugf("Channel [%s] not found, allocate resources", name)
		var err error
		ch, err = f.NewChannel(f, name, chanQuiet)
		if err != nil {
			return nil, err
		}
		f.ChannelMap[name] = ch
		logger.Debugf("Channel [%s] not found, created", name)
	}

	logger.Debugf("Returning Channel for [%s]", name)
	return ch, nil
}

func (f *Network) Ledger(name string) (driver.Ledger, error) {
	return f.Channel(name)
}

func (f *Network) Committer(name string) (driver.Committer, error) {
	return f.Channel(name)
}

func (f *Network) IdentityProvider() driver.IdentityProvider {
	return f.idProvider
}

func (f *Network) LocalMembership() driver.LocalMembership {
	return f.localMembership
}

func (f *Network) ProcessorManager() driver.ProcessorManager {
	return f.processorManager
}

func (f *Network) TransactionManager() driver.TransactionManager {
	return f.transactionManager
}

<<<<<<< HEAD
func (f *Network) Broadcast(blob interface{}) error {
	return f.Ordering.Broadcast(blob)
=======
func (f *Network) Broadcast(context context.Context, blob interface{}) error {
	return f.Ordering.Broadcast(context, blob)
>>>>>>> 25dca85d
}

func (f *Network) SignerService() driver.SignerService {
	return f.sigService
}

func (f *Network) ConfigService() driver.ConfigService {
	return f.config
}

func (f *Network) Config() *config2.Config {
	return f.config
}

func (f *Network) Init() error {
	f.processorManager = rwset.NewProcessorManager(f.SP, f, nil)
	f.transactionManager = transaction.NewManager(f.SP, f)

	var err error
	f.orderers, err = f.config.Orderers()
	if err != nil {
		return errors.Wrap(err, "failed loading orderers")
	}
	f.configuredOrderers = len(f.orderers)
	logger.Debugf("Orderers [%v]", f.orderers)

	f.peers, err = f.config.Peers()
	if err != nil {
		return errors.Wrap(err, "failed loading peers")
	}
	logger.Debugf("Peers [%v]", f.peers)

	f.channelConfigs, err = f.config.Channels()
	if err != nil {
		return errors.Wrap(err, "failed loading channels")
	}
	logger.Debugf("Channels [%v]", f.channelConfigs)
	for _, channel := range f.channelConfigs {
		if channel.Default {
			f.defaultChannel = channel.Name
			break
		}
	}

<<<<<<< HEAD
	f.Ordering = ordering.NewService(f.SP, f)
=======
	f.Ordering = ordering.NewService(f.SP, f, f.config.OrdererConnectionPoolSize(), f.Metrics)
>>>>>>> 25dca85d
	return nil
}

func (f *Network) setConfigOrderers(orderers []*grpc.ConnectionConfig) {
	// the first configuredOrderers are from the configuration, keep them
	// and append the new ones
	f.orderers = append(f.orderers[:f.configuredOrderers], orderers...)
	logger.Debugf("New Orderers [%d]", len(f.orderers))
}<|MERGE_RESOLUTION|>--- conflicted
+++ resolved
@@ -46,19 +46,13 @@
 	defaultChannel     string
 	channelConfigs     []*config2.Channel
 
-<<<<<<< HEAD
-=======
 	Metrics      *metrics.Metrics
->>>>>>> 25dca85d
 	Ordering     driver.Ordering
 	NewChannel   NewChannelFunc
 	ChannelMap   map[string]driver.Channel
 	ChannelMutex sync.RWMutex
 }
 
-<<<<<<< HEAD
-func NewNetwork(sp view2.ServiceProvider, name string, config *config2.Config, idProvider driver.IdentityProvider, localMembership driver.LocalMembership, sigService driver.SignerService, newChannel NewChannelFunc) (*Network, error) {
-=======
 func NewNetwork(
 	sp view2.ServiceProvider,
 	name string,
@@ -69,7 +63,6 @@
 	metrics *metrics.Metrics,
 	newChannel NewChannelFunc,
 ) (*Network, error) {
->>>>>>> 25dca85d
 	return &Network{
 		SP:              sp,
 		name:            name,
@@ -78,10 +71,7 @@
 		localMembership: localMembership,
 		idProvider:      idProvider,
 		sigService:      sigService,
-<<<<<<< HEAD
-=======
 		Metrics:         metrics,
->>>>>>> 25dca85d
 		NewChannel:      newChannel,
 	}, nil
 }
@@ -198,13 +188,8 @@
 	return f.transactionManager
 }
 
-<<<<<<< HEAD
-func (f *Network) Broadcast(blob interface{}) error {
-	return f.Ordering.Broadcast(blob)
-=======
 func (f *Network) Broadcast(context context.Context, blob interface{}) error {
 	return f.Ordering.Broadcast(context, blob)
->>>>>>> 25dca85d
 }
 
 func (f *Network) SignerService() driver.SignerService {
@@ -249,11 +234,7 @@
 		}
 	}
 
-<<<<<<< HEAD
-	f.Ordering = ordering.NewService(f.SP, f)
-=======
 	f.Ordering = ordering.NewService(f.SP, f, f.config.OrdererConnectionPoolSize(), f.Metrics)
->>>>>>> 25dca85d
 	return nil
 }
 
